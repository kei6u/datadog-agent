--- conflicted
+++ resolved
@@ -231,12 +231,9 @@
 		OffsetGuessThreshold:         400,
 		EnableTracepoints:            false,
 		CollectDNSStats:              true,
-<<<<<<< HEAD
+		CollectDNSDomains:            false,
 		EnableRuntimeCompiler:        false,
 		RuntimeCompilerOutputDir:     defaultRuntimeCompilerOutputDir,
-=======
-		CollectDNSDomains:            false,
->>>>>>> 2beff154
 
 		// Orchestrator config
 		Orchestrator: oconfig.NewDefaultOrchestratorConfig(),
@@ -520,13 +517,10 @@
 		{"DD_APM_PROFILING_DD_URL", "system_probe_config.profiling.profile_dd_url"},
 		{"DD_API_KEY", "system_probe_config.profiling.api_key"},
 		{"DD_ENV", "system_probe_config.profiling.env"},
-<<<<<<< HEAD
+		{"DD_COLLECT_DNS_DOMAINS", "system_probe_config.collect_dns_domains"},
 		{"DD_ENABLE_RUNTIME_COMPILER", "system_probe_config.enable_runtime_compiler"},
 		{"DD_KERNEL_HEADER_DIRS", "system_probe_config.kernel_header_dirs"},
 		{"DD_RUNTIME_COMPILER_OUTPUT_DIR", "system_probe_config.runtime_compiler_output_dir"},
-=======
-		{"DD_COLLECT_DNS_DOMAINS", "system_probe_config.collect_dns_domains"},
->>>>>>> 2beff154
 	} {
 		if v, ok := os.LookupEnv(variable.env); ok {
 			config.Datadog.Set(variable.cfg, v)
