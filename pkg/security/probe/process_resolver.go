// Unless explicitly stated otherwise all files in this repository are licensed
// under the Apache License Version 2.0.
// This product includes software developed at Datadog (https://www.datadoghq.com/).
// Copyright 2016-present Datadog, Inc.

// +build linux

package probe

import (
	"context"
	"fmt"
	"io"
	"io/ioutil"
	"os"
	"path"
	"sync"
	"sync/atomic"
	"syscall"
	"time"

	"github.com/DataDog/datadog-go/statsd"
	lib "github.com/DataDog/ebpf"
	"github.com/DataDog/ebpf/manager"
	"github.com/DataDog/gopsutil/process"
	"github.com/hashicorp/golang-lru/simplelru"
	"github.com/pkg/errors"

	"github.com/DataDog/datadog-agent/pkg/security/ebpf/kernel"
	seclog "github.com/DataDog/datadog-agent/pkg/security/log"
	"github.com/DataDog/datadog-agent/pkg/security/metrics"
	"github.com/DataDog/datadog-agent/pkg/security/model"
	"github.com/DataDog/datadog-agent/pkg/security/utils"
)

const (
	doForkListInput uint64 = iota
	doForkStructInput
)

const (
	snapshotting = iota
	snapshotted
)

const procResolveMaxDepth = 16

func getAttr2(probe *Probe) uint64 {
	if probe.kernelVersion.IsRH7Kernel() {
		return 1
	}
	return 0
}

// getDoForkInput returns the expected input type of _do_fork, do_fork and kernel_clone
func getDoForkInput(probe *Probe) uint64 {
	if probe.kernelVersion.Code != 0 && probe.kernelVersion.Code >= kernel.Kernel5_3 {
		return doForkStructInput
	}
	return doForkListInput
}

// getCGroupWriteConstants returns the value of the constant used to determine how cgroups should be captured in kernel
// space
func getCGroupWriteConstants() manager.ConstantEditor {
	cgroupWriteConst := uint64(1)
	kv, err := kernel.NewKernelVersion()
	if err == nil {
		if kv.IsRH7Kernel() {
			cgroupWriteConst = 2
		}
	}

	return manager.ConstantEditor{
		Name:  "cgroup_write_type",
		Value: cgroupWriteConst,
	}
}

// TTYConstants returns the tty constants
func TTYConstants(probe *Probe) []manager.ConstantEditor {
	ttyOffset, nameOffset := uint64(400), uint64(368)

	switch {
	case probe.kernelVersion.IsRH7Kernel():
		ttyOffset, nameOffset = 416, 312
	case probe.kernelVersion.IsRH8Kernel():
		ttyOffset, nameOffset = 392, 368
	case probe.kernelVersion.IsSLES12Kernel():
		ttyOffset, nameOffset = 376, 368
	case probe.kernelVersion.IsSLES15Kernel():
		ttyOffset, nameOffset = 408, 368
	case probe.kernelVersion.Code != 0 && probe.kernelVersion.Code < kernel.Kernel5_3:
		ttyOffset, nameOffset = 368, 368
	}

	return []manager.ConstantEditor{
		{
			Name:  "tty_offset",
			Value: ttyOffset,
		},
		{
			Name:  "tty_name_offset",
			Value: nameOffset,
		},
	}
}

// ProcessResolverOpts options of resolver
type ProcessResolverOpts struct{}

// ProcessResolver resolved process context
type ProcessResolver struct {
	sync.RWMutex
	state            int64
	probe            *Probe
	resolvers        *Resolvers
	client           *statsd.Client
	execFileCacheMap *lib.Map
	procCacheMap     *lib.Map
	pidCacheMap      *lib.Map
	cacheSize        int64
	opts             ProcessResolverOpts

	entryCache    map[uint32]*model.ProcessCacheEntry
	argsEnvsCache *simplelru.LRU

	argsEnvsPool          *ArgsEnvsPool
	processCacheEntryPool *ProcessCacheEntryPool

	exitedQueue []uint32
}

// ArgsEnvsPool defines a pool for args/envs allocations
type ArgsEnvsPool struct {
	pool *sync.Pool
}

// Get returns a cache entry
func (a *ArgsEnvsPool) Get() *model.ArgsEnvsCacheEntry {
	return a.pool.Get().(*model.ArgsEnvsCacheEntry)
}

// GetFrom returns a new entry with value from the given entry
func (a *ArgsEnvsPool) GetFrom(event *model.ArgsEnvsEvent) *model.ArgsEnvsCacheEntry {
	entry := a.Get()
	entry.ArgsEnvs = event.ArgsEnvs
	return entry
}

// Put returns a cache entry to the pool
func (a *ArgsEnvsPool) Put(entry *model.ArgsEnvsCacheEntry) {
	a.pool.Put(entry)
}

// NewArgsEnvsPool returns a new ArgsEnvEntry pool
func NewArgsEnvsPool() *ArgsEnvsPool {
	ap := ArgsEnvsPool{pool: &sync.Pool{}}

	ap.pool.New = func() interface{} {
		return model.NewArgsEnvsCacheEntry(ap.Put)
	}

	return &ap
}

// ProcessCacheEntryPool defines a pool for process entry allocations
type ProcessCacheEntryPool struct {
	pool *sync.Pool
}

// Get returns a cache entry
func (p *ProcessCacheEntryPool) Get() *model.ProcessCacheEntry {
	return p.pool.Get().(*model.ProcessCacheEntry)
}

// Put returns a cache entry
func (p *ProcessCacheEntryPool) Put(pce *model.ProcessCacheEntry) {
	pce.Reset()
	p.pool.Put(pce)
}

// NewProcessCacheEntryPool returns a new ProcessCacheEntryPool pool
func NewProcessCacheEntryPool(p *ProcessResolver) *ProcessCacheEntryPool {
	pcep := ProcessCacheEntryPool{pool: &sync.Pool{}}

	pcep.pool.New = func() interface{} {
		return model.NewProcessCacheEntry(func(pce *model.ProcessCacheEntry) {
			if pce.Ancestor != nil {
				pce.Ancestor.Release()
			}

			if pce.ArgsEntry != nil && pce.ArgsEntry.ArgsEnvsCacheEntry != nil {
				pce.ArgsEntry.ArgsEnvsCacheEntry.Release()
			}
			if pce.EnvsEntry != nil && pce.EnvsEntry.ArgsEnvsCacheEntry != nil {
				pce.EnvsEntry.ArgsEnvsCacheEntry.Release()
			}

			atomic.AddInt64(&p.cacheSize, -1)

			pcep.Put(pce)
		})
	}

	return &pcep
}

// DequeueExited dequeue exited process
func (p *ProcessResolver) DequeueExited() {
	p.Lock()
	defer p.Unlock()

	delEntry := func(pid uint32, exitTime time.Time) {
		p.deleteEntry(pid, exitTime)
		_ = p.client.Count(metrics.MetricProcessResolverFlushed, 1, []string{}, 1.0)
<<<<<<< HEAD
	}

	now := time.Now()
	for _, pid := range p.exitedQueue {
		entry := p.entryCache[pid]
		if entry == nil {
			continue
		}

		if tm := entry.ExecTime; !tm.IsZero() && tm.Add(time.Minute).Before(now) {
			delEntry(pid, now)
		} else if tm := entry.ForkTime; !tm.IsZero() && tm.Add(time.Minute).Before(now) {
			delEntry(pid, now)
		} else if entry.ForkTime.IsZero() && entry.ExecTime.IsZero() {
			delEntry(pid, now)
		}
	}

=======
	}

	now := time.Now()
	for _, pid := range p.exitedQueue {
		entry := p.entryCache[pid]
		if entry == nil {
			continue
		}

		if tm := entry.ExecTime; !tm.IsZero() && tm.Add(time.Minute).Before(now) {
			delEntry(pid, now)
		} else if tm := entry.ForkTime; !tm.IsZero() && tm.Add(time.Minute).Before(now) {
			delEntry(pid, now)
		} else if entry.ForkTime.IsZero() && entry.ExecTime.IsZero() {
			delEntry(pid, now)
		}
	}

>>>>>>> d1250d41
	p.exitedQueue = p.exitedQueue[0:0]
}

// NewProcessCacheEntry returns a new process cache entry
func (p *ProcessResolver) NewProcessCacheEntry() *model.ProcessCacheEntry {
	return p.processCacheEntryPool.Get()
}

// SendStats sends process resolver metrics
func (p *ProcessResolver) SendStats() error {
	if err := p.client.Gauge(metrics.MetricProcessResolverCacheSize, p.GetCacheSize(), []string{}, 1.0); err != nil {
		return errors.Wrap(err, "failed to send process_resolver cache_size metric")
	}

	if err := p.client.Gauge(metrics.MetricProcessResolverReferenceCount, p.GetEntryCacheSize(), []string{}, 1.0); err != nil {
		return errors.Wrap(err, "failed to send process_resolver reference_count metric")
	}

	return nil
}

// UpdateArgsEnvs updates arguments or environment variables of the given id
func (p *ProcessResolver) UpdateArgsEnvs(event *model.ArgsEnvsEvent) {
	entry := p.argsEnvsPool.GetFrom(event)
	if e, found := p.argsEnvsCache.Get(event.ID); found {
		list := e.(*model.ArgsEnvsCacheEntry)
		list.Append(entry)
	} else {
		p.argsEnvsCache.Add(event.ID, entry)
	}
}

// AddForkEntry adds an entry to the local cache and returns the newly created entry
func (p *ProcessResolver) AddForkEntry(pid uint32, entry *model.ProcessCacheEntry) *model.ProcessCacheEntry {
	p.Lock()
	defer p.Unlock()

	return p.insertForkEntry(pid, entry)
}

// AddExecEntry adds an entry to the local cache and returns the newly created entry
func (p *ProcessResolver) AddExecEntry(pid uint32, entry *model.ProcessCacheEntry) *model.ProcessCacheEntry {
	p.Lock()
	defer p.Unlock()

	return p.insertExecEntry(pid, entry)
}

// enrichEventFromProc uses /proc to enrich a ProcessCacheEntry with additional metadata
func (p *ProcessResolver) enrichEventFromProc(entry *model.ProcessCacheEntry, proc *process.Process) error {
	filledProc := utils.GetFilledProcess(proc)
	if filledProc == nil {
		return errors.Errorf("snapshot failed for %d: binary was deleted", proc.Pid)
	}

	pid := uint32(proc.Pid)
	// the provided process is a kernel process if its virtual memory size is null
	isKernelProcess := filledProc.MemInfo.VMS == 0

	if !isKernelProcess {
		// Get process filename and pre-fill the cache
		procExecPath := utils.ProcExePath(proc.Pid)
		pathnameStr, err := os.Readlink(procExecPath)
		if err != nil {
			return errors.Wrapf(err, "snapshot failed for %d: couldn't readlink binary", proc.Pid)
		}
		if pathnameStr == "/ (deleted)" {
			return errors.Errorf("snapshot failed for %d: binary was deleted", proc.Pid)
		}

		// Get the file fields of the process binary
		info, err := p.retrieveExecFileFields(procExecPath)
		if err != nil {
			return errors.Wrapf(err, "snapshot failed for %d: couldn't retrieve inode info", proc.Pid)
		}

		// Retrieve the container ID of the process from /proc
		containerID, err := p.resolvers.ContainerResolver.GetContainerID(pid)
		if err != nil {
			return errors.Wrapf(err, "snapshot failed for %d: couldn't parse container ID", proc.Pid)
		}

		entry.FileFields = *info
		entry.Process.PathnameStr = pathnameStr
		entry.Process.BasenameStr = path.Base(pathnameStr)
		entry.Process.ContainerID = string(containerID)
		// resolve container path with the MountResolver
		entry.Filesystem = p.resolvers.MountResolver.GetFilesystem(entry.Process.FileFields.MountID)
	}

	entry.ExecTime = time.Unix(0, filledProc.CreateTime*int64(time.Millisecond))
	entry.ForkTime = entry.ExecTime
	entry.Comm = filledProc.Name
	entry.PPid = uint32(filledProc.Ppid)
	entry.TTYName = utils.PidTTY(filledProc.Pid)
	entry.ProcessContext.Pid = pid
	entry.ProcessContext.Tid = pid
	if len(filledProc.Uids) >= 4 {
		entry.Credentials.UID = uint32(filledProc.Uids[0])
		entry.Credentials.EUID = uint32(filledProc.Uids[1])
		entry.Credentials.FSUID = uint32(filledProc.Uids[3])
	}
	if len(filledProc.Gids) >= 4 {
		entry.Credentials.GID = uint32(filledProc.Gids[0])
		entry.Credentials.EGID = uint32(filledProc.Gids[1])
		entry.Credentials.FSGID = uint32(filledProc.Gids[3])
	}
	var err error
	entry.Credentials.CapEffective, entry.Credentials.CapPermitted, err = utils.CapEffCapEprm(proc.Pid)
	if err != nil {
		return errors.Wrapf(err, "snapshot failed for %d: couldn't parse kernel capabilities", proc.Pid)
	}
	p.SetProcessUsersGroups(entry)

	// args
	if len(filledProc.Cmdline) > 0 {
		entry.ArgsEntry = &model.ArgsEntry{
			Values: filledProc.Cmdline[1:],
		}
	}

	if envs, err := utils.EnvVars(proc.Pid); err == nil {
		entry.EnvsEntry = &model.EnvsEntry{
			Values: envs,
		}
	}

	return nil
}

// retrieveExecFileFields fetches inode metadata from kernel space
func (p *ProcessResolver) retrieveExecFileFields(procExecPath string) (*model.FileFields, error) {
	fi, err := os.Stat(procExecPath)
	if err != nil {
		return nil, errors.Wrapf(err, "snapshot failed for `%s`: couldn't stat binary", procExecPath)
	}
	stat, ok := fi.Sys().(*syscall.Stat_t)
	if !ok {
		return nil, errors.Errorf("snapshot failed for `%s`: couldn't stat binary", procExecPath)
	}
	inode := stat.Ino

	inodeb := make([]byte, 8)
	model.ByteOrder.PutUint64(inodeb, inode)

	data, err := p.execFileCacheMap.LookupBytes(inodeb)
	if err != nil {
		return nil, fmt.Errorf("unable to get filename for inode `%d`: %v", inode, err)
	}

	var fileFields model.FileFields
	if _, err := fileFields.UnmarshalBinary(data); err != nil {
		return nil, fmt.Errorf("unable to unmarshal entry for inode `%d`", inode)
	}

	if fileFields.Inode == 0 {
		return nil, errors.New("not found")
	}

	return &fileFields, nil
}

func (p *ProcessResolver) insertEntry(pid uint32, entry, prev *model.ProcessCacheEntry) *model.ProcessCacheEntry {
	p.entryCache[pid] = entry
	entry.Retain()

	if prev != nil {
		prev.Release()
	}

	_ = p.client.Count(metrics.MetricProcessResolverAdded, 1, []string{}, 1.0)
	atomic.AddInt64(&p.cacheSize, 1)

	return entry
}

func (p *ProcessResolver) insertForkEntry(pid uint32, entry *model.ProcessCacheEntry) *model.ProcessCacheEntry {
	prev := p.entryCache[pid]
	if prev != nil {
		// this shouldn't happen but it is better to exit the prev and let the new one replace it
		prev.Exit(entry.ForkTime)
	}

	parent := p.entryCache[entry.PPid]
	if parent != nil {
		parent.Fork(entry)
	}

	return p.insertEntry(pid, entry, prev)
}

func (p *ProcessResolver) insertExecEntry(pid uint32, entry *model.ProcessCacheEntry) *model.ProcessCacheEntry {
	prev := p.entryCache[pid]
	if prev != nil {
		prev.Exec(entry)
	}

	return p.insertEntry(pid, entry, prev)
}

func (p *ProcessResolver) deleteEntry(pid uint32, exitTime time.Time) {
	// Start by updating the exit timestamp of the pid cache entry
	entry, ok := p.entryCache[pid]
	if !ok {
		return
	}
	entry.Exit(exitTime)

	delete(p.entryCache, entry.Pid)
	entry.Release()
}

// DeleteEntry tries to delete an entry in the process cache
func (p *ProcessResolver) DeleteEntry(pid uint32, exitTime time.Time) {
	p.Lock()
	defer p.Unlock()

	p.deleteEntry(pid, exitTime)
}

// Resolve returns the cache entry for the given pid
func (p *ProcessResolver) Resolve(pid, tid uint32) *model.ProcessCacheEntry {
	p.Lock()
	defer p.Unlock()

	entry, exists := p.entryCache[pid]
	if exists {
		_ = p.client.Count(metrics.MetricProcessResolverCacheHits, 1, []string{metrics.CacheTag}, 1.0)
		return entry
	}

	if atomic.LoadInt64(&p.state) != snapshotted {
		return nil
	}

	// fallback to the kernel maps directly, the perf event may be delayed / may have been lost
	if entry = p.resolveWithKernelMaps(pid, tid); entry != nil {
		_ = p.client.Count(metrics.MetricProcessResolverCacheHits, 1, []string{metrics.KernelMapsTag}, 1.0)
		return entry
	}

	// fallback to /proc, the in-kernel LRU may have deleted the entry
	if entry = p.resolveWithProcfs(pid, procResolveMaxDepth); entry != nil {
		_ = p.client.Count(metrics.MetricProcessResolverCacheHits, 1, []string{metrics.ProcFSTag}, 1.0)
		return entry
	}

	_ = p.client.Count(metrics.MetricProcessResolverCacheMiss, 1, []string{}, 1.0)
	return nil
}

// SetProcessPath resolves process file path
func (p *ProcessResolver) SetProcessPath(entry *model.ProcessCacheEntry) (string, error) {
	var err error

	if entry.FileFields.Inode != 0 && entry.FileFields.MountID != 0 {
		if entry.PathnameStr, err = p.resolvers.resolveFileFieldsPath(&entry.FileFields); err == nil {
			entry.BasenameStr = path.Base(entry.PathnameStr)
		}
	}

	return entry.PathnameStr, err
}

// SetProcessFilesystem resolves process file system
func (p *ProcessResolver) SetProcessFilesystem(entry *model.ProcessCacheEntry) string {
	if entry.FileFields.MountID != 0 {
		entry.Filesystem = p.resolvers.MountResolver.GetFilesystem(entry.FileFields.MountID)
	}

	return entry.Filesystem
}

// ApplyBootTime realign timestamp from the boot time
func (p *ProcessResolver) ApplyBootTime(entry *model.ProcessCacheEntry) {
	entry.ExecTime = p.resolvers.TimeResolver.ApplyBootTime(entry.ExecTime)
	entry.ForkTime = p.resolvers.TimeResolver.ApplyBootTime(entry.ForkTime)
	entry.ExitTime = p.resolvers.TimeResolver.ApplyBootTime(entry.ExitTime)
}

func (p *ProcessResolver) unmarshalFromKernelMaps(entry *model.ProcessCacheEntry, data []byte) (int, error) {
	// unmarshal container ID first
	id, err := model.UnmarshalString(data, 64)
	if err != nil {
		return 0, err
	}
	entry.ContainerID = id

	read, err := entry.UnmarshalBinary(data[64:])
	if err != nil {
		return read + 64, err
	}

	p.ApplyBootTime(entry)

	return read + 64, err
}

func (p *ProcessResolver) resolveWithKernelMaps(pid, tid uint32) *model.ProcessCacheEntry {
	pidb := make([]byte, 4)
	model.ByteOrder.PutUint32(pidb, pid)

	cookieb, err := p.pidCacheMap.LookupBytes(pidb)
	if err != nil || cookieb == nil {
		return nil
	}

	// first 4 bytes are the actual cookie
	entryb, err := p.procCacheMap.LookupBytes(cookieb[0:4])
	if err != nil || entryb == nil {
		return nil
	}

	entry := p.NewProcessCacheEntry()
	data := append(entryb, cookieb...)

	if _, err = p.unmarshalFromKernelMaps(entry, data); err != nil {
		return nil
	}
	entry.Pid = pid
	entry.Tid = tid

	// If we fall back to the kernel maps for a process in a container that was already running when the agent
	// started, the kernel space container ID will be empty even though the process is inside a container. Since there
	// is no insurance that the parent of this process is still running, we can't use our user space cache to check if
	// the parent is in a container. In other words, we have to fall back to /proc to query the container ID of the
	// process.
	if entry.ContainerID == "" {
		containerID, err := p.resolvers.ContainerResolver.GetContainerID(pid)
		if err == nil {
			entry.ContainerID = string(containerID)
		}
	}

	if entry.ExecTime.IsZero() {
		return p.insertForkEntry(pid, entry)
	}

	return p.insertExecEntry(pid, entry)
}

func (p *ProcessResolver) resolveWithProcfs(pid uint32, maxDepth int) *model.ProcessCacheEntry {
	if maxDepth < 1 || pid == 0 {
		return nil
	}

	proc, err := process.NewProcess(int32(pid))
	if err != nil {
		return nil
	}

	filledProc := utils.GetFilledProcess(proc)
	if filledProc == nil {
		return nil
	}

	parent := p.resolveWithProcfs(uint32(filledProc.Ppid), maxDepth-1)
	entry, inserted := p.syncCache(proc)
<<<<<<< HEAD
	if inserted && entry != nil {
=======
	if inserted && entry != nil && parent != nil {
>>>>>>> d1250d41
		entry.SetAncestor(parent)
	}

	return entry
}

// SetProcessArgs set arguments to cache entry
func (p *ProcessResolver) SetProcessArgs(pce *model.ProcessCacheEntry) {
	if e, found := p.argsEnvsCache.Get(pce.ArgsID); found {
		pce.ArgsEntry = &model.ArgsEntry{
			ArgsEnvsCacheEntry: e.(*model.ArgsEnvsCacheEntry),
		}

		// attach to a process thus retain the head of the chain
		// note: only the head of the list is retained and when released
		// the whole list will be released
		pce.ArgsEntry.ArgsEnvsCacheEntry.Retain()

		// no need to keep it in LRU now as attached to a process
		p.argsEnvsCache.Remove(pce.ArgsID)
	}
}

// GetProcessArgv returns the args of the event as an array
func (p *ProcessResolver) GetProcessArgv(pr *model.Process) ([]string, bool) {
	if pr.ArgsEntry == nil {
		return nil, false
	}

	argv, truncated := pr.ArgsEntry.ToArray()

	return argv, pr.ArgsTruncated || truncated
}

// SetProcessEnvs set envs to cache entry
func (p *ProcessResolver) SetProcessEnvs(pce *model.ProcessCacheEntry) {
	if e, found := p.argsEnvsCache.Get(pce.EnvsID); found {
		pce.EnvsEntry = &model.EnvsEntry{
			ArgsEnvsCacheEntry: e.(*model.ArgsEnvsCacheEntry),
		}

		// attach to a process thus retain the head of the chain
		// note: only the head of the list is retained and when released
		// the whole list will be released
		pce.EnvsEntry.ArgsEnvsCacheEntry.Retain()

		// no need to keep it in LRU now as attached to a process
		p.argsEnvsCache.Remove(pce.ArgsID)
	}
}

// GetProcessEnvs returns the envs of the event
func (p *ProcessResolver) GetProcessEnvs(pr *model.Process) (map[string]string, bool) {
	if pr.EnvsEntry == nil {
		return nil, false
	}

	envs, truncated := pr.EnvsEntry.ToMap()

	return envs, pr.EnvsTruncated || truncated
}

// SetProcessTTY resolves TTY and cache the result
func (p *ProcessResolver) SetProcessTTY(pce *model.ProcessCacheEntry) string {
	if pce.TTYName == "" {
		tty := utils.PidTTY(int32(pce.Pid))
		pce.TTYName = tty
	}
	return pce.TTYName
}

// SetProcessUsersGroups resolves and set users and groups
func (p *ProcessResolver) SetProcessUsersGroups(pce *model.ProcessCacheEntry) {
	pce.User, _ = p.resolvers.UserGroupResolver.ResolveUser(int(pce.Credentials.UID))
	pce.EUser, _ = p.resolvers.UserGroupResolver.ResolveUser(int(pce.Credentials.EUID))
	pce.FSUser, _ = p.resolvers.UserGroupResolver.ResolveUser(int(pce.Credentials.FSUID))

	pce.Group, _ = p.resolvers.UserGroupResolver.ResolveGroup(int(pce.Credentials.GID))
	pce.EGroup, _ = p.resolvers.UserGroupResolver.ResolveGroup(int(pce.Credentials.EGID))
	pce.FSGroup, _ = p.resolvers.UserGroupResolver.ResolveGroup(int(pce.Credentials.FSGID))
}

// Get returns the cache entry for a specified pid
func (p *ProcessResolver) Get(pid uint32) *model.ProcessCacheEntry {
	p.RLock()
	defer p.RUnlock()
	return p.entryCache[pid]
}

// UpdateUID updates the credentials of the provided pid
func (p *ProcessResolver) UpdateUID(pid uint32, e *Event) {
	if e.ProcessContext.Pid != e.ProcessContext.Tid {
		return
	}

	p.Lock()
	defer p.Unlock()
	entry := p.entryCache[pid]
	if entry != nil {
		entry.Credentials.UID = e.SetUID.UID
		entry.Credentials.User = e.ResolveSetuidUser(&e.SetUID)
		entry.Credentials.EUID = e.SetUID.EUID
		entry.Credentials.EUser = e.ResolveSetuidEUser(&e.SetUID)
		entry.Credentials.FSUID = e.SetUID.FSUID
		entry.Credentials.FSUser = e.ResolveSetuidFSUser(&e.SetUID)
	}
}

// UpdateGID updates the credentials of the provided pid
func (p *ProcessResolver) UpdateGID(pid uint32, e *Event) {
	if e.ProcessContext.Pid != e.ProcessContext.Tid {
		return
	}

	p.Lock()
	defer p.Unlock()
	entry := p.entryCache[pid]
	if entry != nil {
		entry.Credentials.GID = e.SetGID.GID
		entry.Credentials.Group = e.ResolveSetgidGroup(&e.SetGID)
		entry.Credentials.EGID = e.SetGID.EGID
		entry.Credentials.EGroup = e.ResolveSetgidEGroup(&e.SetGID)
		entry.Credentials.FSGID = e.SetGID.FSGID
		entry.Credentials.FSGroup = e.ResolveSetgidFSGroup(&e.SetGID)
	}
}

// UpdateCapset updates the credentials of the provided pid
func (p *ProcessResolver) UpdateCapset(pid uint32, e *Event) {
	if e.ProcessContext.Pid != e.ProcessContext.Tid {
		return
	}

	p.Lock()
	defer p.Unlock()
	entry := p.entryCache[pid]
	if entry != nil {
		entry.Credentials.CapEffective = e.Capset.CapEffective
		entry.Credentials.CapPermitted = e.Capset.CapPermitted
	}
}

// Start starts the resolver
func (p *ProcessResolver) Start(ctx context.Context) error {
	var err error
	if p.execFileCacheMap, err = p.probe.Map("exec_file_cache"); err != nil {
		return err
	}

	if p.procCacheMap, err = p.probe.Map("proc_cache"); err != nil {
		return err
	}

	if p.pidCacheMap, err = p.probe.Map("pid_cache"); err != nil {
		return err
	}

	go p.cacheFlush(ctx)

	return nil
}

func (p *ProcessResolver) cacheFlush(ctx context.Context) {
	ticker := time.NewTicker(2 * time.Minute)
	defer ticker.Stop()

	for {
		select {
		case _ = <-ticker.C:
			var pids []uint32

			p.RLock()
			for pid := range p.entryCache {
				pids = append(pids, pid)
			}
			p.RUnlock()

			// iterating slowly
			for _, pid := range pids {
				if _, err := process.NewProcess(int32(pid)); err != nil {
					// check start time to ensure to not delete a recent pid
					p.Lock()
					if entry := p.entryCache[pid]; entry != nil {
						p.exitedQueue = append(p.exitedQueue, pid)
					}
					p.Unlock()
				}
				time.Sleep(50 * time.Millisecond)
			}
		case <-ctx.Done():
			return
		}
	}
}

// SyncCache snapshots /proc for the provided pid. This method returns true if it updated the process cache.
func (p *ProcessResolver) SyncCache(proc *process.Process) bool {
	// Only a R lock is necessary to check if the entry exists, but if it exists, we'll update it, so a RW lock is
	// required.
	p.Lock()
	defer p.Unlock()
	_, ret := p.syncCache(proc)
	return ret
}

// syncCache snapshots /proc for the provided pid. This method returns true if it updated the process cache.
func (p *ProcessResolver) syncCache(proc *process.Process) (*model.ProcessCacheEntry, bool) {
	pid := uint32(proc.Pid)

	// Check if an entry is already in cache for the given pid.
	entry := p.entryCache[pid]
	if entry != nil {
		return nil, false
	}

	entry = p.NewProcessCacheEntry()

	// update the cache entry
	if err := p.enrichEventFromProc(entry, proc); err != nil {
		seclog.Trace(err)
		return nil, false
	}

	parent := p.entryCache[entry.PPid]
	if parent != nil {
		entry.SetAncestor(parent)
	}

	if entry = p.insertEntry(pid, entry, p.entryCache[pid]); entry == nil {
		return nil, false
	}

	seclog.Tracef("New process cache entry added: %s %s %d/%d", entry.Comm, entry.PathnameStr, pid, entry.FileFields.Inode)

	return entry, true
}

func (p *ProcessResolver) dumpEntry(writer io.Writer, entry *model.ProcessCacheEntry, already map[string]bool) {
	for entry != nil {
		label := fmt.Sprintf("%s:%d", entry.Comm, entry.Pid)
		if _, exists := already[label]; !exists {
			if !entry.ExitTime.IsZero() {
				label = "[" + label + "]"
			}

			fmt.Fprintf(writer, `"%d:%s" [label="%s"];`, entry.Pid, entry.Comm, label)
			fmt.Fprintln(writer)

			already[label] = true
		}

		if entry.Ancestor != nil {
			relation := fmt.Sprintf(`"%d:%s" -> "%d:%s";`, entry.Ancestor.Pid, entry.Ancestor.Comm, entry.Pid, entry.Comm)
			if _, exists := already[relation]; !exists {
				fmt.Fprintln(writer, relation)

				already[relation] = true
			}
		}

		entry = entry.Ancestor
	}
}

// Dump create a temp file and dump the cache
func (p *ProcessResolver) Dump() (string, error) {
	dump, err := ioutil.TempFile("/tmp", "process-cache-dump-")
	if err != nil {
		return "", err
	}
	defer dump.Close()

	if err := os.Chmod(dump.Name(), 0400); err != nil {
		return "", err
	}

	p.RLock()
	defer p.RUnlock()

	fmt.Fprintf(dump, "digraph ProcessTree {\n")

	already := make(map[string]bool)
	for _, entry := range p.entryCache {
		p.dumpEntry(dump, entry, already)
	}

	fmt.Fprintf(dump, `}`)

	return dump.Name(), err
}

// GetCacheSize returns the cache size of the process resolver
func (p *ProcessResolver) GetCacheSize() float64 {
	p.RLock()
	defer p.RUnlock()
	return float64(len(p.entryCache))
}

// GetEntryCacheSize returns the cache size of the process resolver
func (p *ProcessResolver) GetEntryCacheSize() float64 {
	return float64(atomic.LoadInt64(&p.cacheSize))
}

// SetState sets the process resolver state
func (p *ProcessResolver) SetState(state int64) {
	atomic.StoreInt64(&p.state, state)
}

// NewProcessResolver returns a new process resolver
func NewProcessResolver(probe *Probe, resolvers *Resolvers, client *statsd.Client, opts ProcessResolverOpts) (*ProcessResolver, error) {
	argsEnvsCache, err := simplelru.NewLRU(512, nil)
	if err != nil {
		return nil, err
	}

	p := &ProcessResolver{
		probe:         probe,
		resolvers:     resolvers,
		client:        client,
		entryCache:    make(map[uint32]*model.ProcessCacheEntry),
		opts:          opts,
		argsEnvsCache: argsEnvsCache,
		state:         snapshotting,
		argsEnvsPool:  NewArgsEnvsPool(),
	}
	p.processCacheEntryPool = NewProcessCacheEntryPool(p)

	return p, nil
}

// NewProcessResolverOpts returns a new set of process resolver options
func NewProcessResolverOpts(cookieCacheSize int) ProcessResolverOpts {
	return ProcessResolverOpts{}
}<|MERGE_RESOLUTION|>--- conflicted
+++ resolved
@@ -214,7 +214,6 @@
 	delEntry := func(pid uint32, exitTime time.Time) {
 		p.deleteEntry(pid, exitTime)
 		_ = p.client.Count(metrics.MetricProcessResolverFlushed, 1, []string{}, 1.0)
-<<<<<<< HEAD
 	}
 
 	now := time.Now()
@@ -233,26 +232,6 @@
 		}
 	}
 
-=======
-	}
-
-	now := time.Now()
-	for _, pid := range p.exitedQueue {
-		entry := p.entryCache[pid]
-		if entry == nil {
-			continue
-		}
-
-		if tm := entry.ExecTime; !tm.IsZero() && tm.Add(time.Minute).Before(now) {
-			delEntry(pid, now)
-		} else if tm := entry.ForkTime; !tm.IsZero() && tm.Add(time.Minute).Before(now) {
-			delEntry(pid, now)
-		} else if entry.ForkTime.IsZero() && entry.ExecTime.IsZero() {
-			delEntry(pid, now)
-		}
-	}
-
->>>>>>> d1250d41
 	p.exitedQueue = p.exitedQueue[0:0]
 }
 
@@ -611,11 +590,7 @@
 
 	parent := p.resolveWithProcfs(uint32(filledProc.Ppid), maxDepth-1)
 	entry, inserted := p.syncCache(proc)
-<<<<<<< HEAD
-	if inserted && entry != nil {
-=======
 	if inserted && entry != nil && parent != nil {
->>>>>>> d1250d41
 		entry.SetAncestor(parent)
 	}
 
