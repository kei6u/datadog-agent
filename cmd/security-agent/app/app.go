--- conflicted
+++ resolved
@@ -102,14 +102,9 @@
 	confPathArray []string
 	flagNoColor   bool
 
-<<<<<<< HEAD
 	srv          *api.Server
 	expvarServer *http.Server
-	stopper      restart.Stopper
-=======
-	srv     *api.Server
-	stopper startstop.Stopper
->>>>>>> 4822fc48
+	stopper      startstop.Stopper
 )
 
 func init() {
