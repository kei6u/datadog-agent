--- conflicted
+++ resolved
@@ -3,31 +3,21 @@
         "INTEGRATIONS_CORE_VERSION": "master",
         "OMNIBUS_SOFTWARE_VERSION": "master",
         "OMNIBUS_RUBY_VERSION": "datadog-5.5.0",
-<<<<<<< HEAD
-        "JMXFETCH_VERSION": "0.36.2",
-        "JMXFETCH_HASH": "f782b9a5e9dffbce3463245562858fd8fed1508269222e8bebeefd3f865d10d8",
+        "JMXFETCH_VERSION": "0.38.0",
+        "JMXFETCH_HASH": "f21fe4d604d56adb74423b940892178677cba635d6f1429c1606fc753c99aaed"
         "WINDOWS_DDFILTER_DRIVER": "testsigned",
         "WINDOWS_DDFILTER_VERSION": "387a5295",
         "WINDOWS_DDFILTER_SHASUM": "70fab068a2585d47bda6601e77f3cda7144425cd592b4039bbb4a2ffc1b1448f"
-=======
-        "JMXFETCH_VERSION": "0.38.0",
-        "JMXFETCH_HASH": "f21fe4d604d56adb74423b940892178677cba635d6f1429c1606fc753c99aaed"
->>>>>>> b8eb7052
     },
     "nightly-a7": {
         "INTEGRATIONS_CORE_VERSION": "master",
         "OMNIBUS_SOFTWARE_VERSION": "master",
         "OMNIBUS_RUBY_VERSION": "datadog-5.5.0",
-<<<<<<< HEAD
-        "JMXFETCH_VERSION": "0.37.0",
-        "JMXFETCH_HASH": "468f104a052ae078fd7fca43195a1a1f40f0c553fa163b339b72064e0dd310ad",
+        "JMXFETCH_VERSION": "0.38.0",
+        "JMXFETCH_HASH": "f21fe4d604d56adb74423b940892178677cba635d6f1429c1606fc753c99aaed"
         "WINDOWS_DDFILTER_DRIVER": "testsigned",
         "WINDOWS_DDFILTER_VERSION": "387a5295",
         "WINDOWS_DDFILTER_SHASUM": "70fab068a2585d47bda6601e77f3cda7144425cd592b4039bbb4a2ffc1b1448f"
-=======
-        "JMXFETCH_VERSION": "0.38.0",
-        "JMXFETCH_HASH": "f21fe4d604d56adb74423b940892178677cba635d6f1429c1606fc753c99aaed"
->>>>>>> b8eb7052
     },
     "6.20.0": {
         "INTEGRATIONS_CORE_VERSION": "7.20.0",
